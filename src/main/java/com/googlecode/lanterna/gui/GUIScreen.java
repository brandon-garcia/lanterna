--- conflicted
+++ resolved
@@ -251,7 +251,6 @@
             //Make sure we have a component in focus if there is one available
             windowStack.getLast().window.checkFocus();
 
-<<<<<<< HEAD
                 KeyStroke nextKey = screen.readInput();
                 if(nextKey != null) {
                     windowStack.getLast().window.onKeyPressed(nextKey);
@@ -263,19 +262,6 @@
                             Thread.sleep(1);
                         }
                         catch(InterruptedException e) {}
-=======
-            boolean repainted = update();
-
-            Key nextKey = screen.readInput();
-            if(nextKey != null) {
-                windowStack.getLast().window.onKeyPressed(nextKey);
-                invalidate();
-            }
-            else {
-                if(!repainted) {
-                    try {
-                        Thread.sleep(1);
->>>>>>> d3b311ad
                     }
                     catch(InterruptedException e) {}
                 }
