/*
 * This file is part of lanterna (http://code.google.com/p/lanterna/).
 * 
 * lanterna is free software: you can redistribute it and/or modify
 * it under the terms of the GNU Lesser General Public License as published by
 * the Free Software Foundation, either version 3 of the License, or
 * (at your option) any later version.
 *
 * This program is distributed in the hope that it will be useful,
 * but WITHOUT ANY WARRANTY; without even the implied warranty of
 * MERCHANTABILITY or FITNESS FOR A PARTICULAR PURPOSE.  See the
 * GNU Lesser General Public License for more details.
 *
 * You should have received a copy of the GNU Lesser General Public License
 * along with this program.  If not, see <http://www.gnu.org/licenses/>.
 * 
 * Copyright (C) 2010-2012 Martin
 */

package com.googlecode.lanterna.screen;

import com.googlecode.lanterna.LanternaUtils;
import com.googlecode.lanterna.input.Key;
import com.googlecode.lanterna.terminal.TextColor;
import com.googlecode.lanterna.terminal.Terminal;
import com.googlecode.lanterna.terminal.TerminalPosition;
import com.googlecode.lanterna.terminal.TerminalSize;
import java.util.*;

/**
 * A layer to put on top of a Terminal object, giving you a kind of screen buffer
 * to use, which is a lot easier to work with. Drawing text or graphics to the
 * terminal is kind of like writing to a bitmap.
 * @author Martin
 */
public class Screen
{
    private final Object mutex;
    private final Terminal terminal;
    private final LinkedList<TerminalSize> resizeQueue;
    private TerminalPosition cursorPosition;
    private TerminalSize terminalSize;
    private ScreenCharacter [][] visibleScreen;
    private ScreenCharacter [][] backbuffer;
    private ScreenCharacter paddingCharacter;
    private boolean wholeScreenInvalid;
    private boolean hasBeenActivated;
    
    //How to deal with \t characters
    private TabBehaviour tabBehaviour;
    
    /**
     * Creates a new Screen on top of a supplied terminal, will query the terminal
     * for its size. The screen is initially blank.
     * @param terminal
     * @throws LanternaException 
     */
    public Screen(Terminal terminal)
    {
        this(terminal, terminal.queryTerminalSize());
    }

    /**
     * Creates a new Screen on top of a supplied terminal and will set the size
     * of the screen to a supplied value. The screen is initially blank.
     * @param terminal
     * @param terminalSize 
     */
    public Screen(Terminal terminal, TerminalSize terminalSize)
    {
        this(terminal, terminalSize.getColumns(), terminalSize.getRows());
    }

    /**
     * Creates a new Screen on top of a supplied terminal and will set the size
     * of the screen to a supplied value. The screen is initially blank.
     * @param terminal
     * @param terminalWidth Width (number of columns) of the terminal
     * @param terminalHeight Height (number of rows) of the terminal
     */
    public Screen(Terminal terminal, int terminalWidth, int terminalHeight)
    {
        this.mutex = new Object();
        this.terminal = terminal;
        this.terminalSize = new TerminalSize(terminalWidth, terminalHeight);
        this.visibleScreen = new ScreenCharacter[terminalHeight][terminalWidth];
        this.backbuffer = new ScreenCharacter[terminalHeight][terminalWidth];
        this.paddingCharacter = new ScreenCharacter('X', TextColor.ANSI.GREEN, TextColor.ANSI.BLACK);
        this.resizeQueue = new LinkedList<TerminalSize>();
        this.wholeScreenInvalid = false;
        this.hasBeenActivated = false;
        this.cursorPosition = new TerminalPosition(0, 0);
        this.tabBehaviour = TabBehaviour.ALIGN_TO_COLUMN_8;

        this.terminal.addResizeListener(new TerminalResizeListener());

        //Initialize the screen
        clear();
    }

    /**
     * @return The terminal which is the backend for this screen
     */
    public Terminal getTerminal() {
        return terminal;
    }

    /**
     * @return Position where the cursor will be located after the screen has
     * been refreshed or {@code null} if the cursor is not visible
     */
    public TerminalPosition getCursorPosition()
    {
        return cursorPosition;
    }

    /**
     * Moves the current cursor position or hides it. If the cursor is hidden and given a new 
     * position, it will be visible after this method call.
     * @param position 0-indexed column and row numbers of the new position, or if {@code null}, 
     * hides the cursor
     */
    public void setCursorPosition(TerminalPosition position)
    {
        this.cursorPosition = position;
    }

    /**
     * Moves the current cursor position, and if the cursor was hidden it will be visible after this
     * call
     * @param column 0-indexed column number of the new position
     * @param row 0-indexed row number of the new position
     */
    public void setCursorPosition(int column, int row)
    {
        synchronized(mutex) {
            if(column >= 0 && column < terminalSize.getColumns() &&
                    row >= 0 && row < terminalSize.getRows()) {
                setCursorPosition(new TerminalPosition(column, row));
            }
        }
    }

    /**
     * Sets the behaviour for what to do about tab characters.
     * @see TabBehaviour
     */
    public void setTabBehaviour(TabBehaviour tabBehaviour) {
        if(tabBehaviour != null)
            this.tabBehaviour = tabBehaviour;
    }

    public void setPaddingCharacter(
            char character, 
            TextColor foregroundColor, 
            TextColor backgroundColor, 
            ScreenCharacterStyle... style) {
        
        this.paddingCharacter = new ScreenCharacter(character, foregroundColor, backgroundColor, new HashSet<ScreenCharacterStyle>(Arrays.asList(style)));
    }
    
    /**
     * Gets the behaviour for what to do about tab characters.
     * @see TabBehaviour
     */
    public TabBehaviour getTabBehaviour() {
        return tabBehaviour;
    }
    
    /**
     * Reads the next {@code Key} from the input queue, or returns null if there
     * is nothing on the queue.
     */
    public Key readInput()
    {
        return terminal.readInput();
    }

    /**
     * @return Size of the screen
     */
    public TerminalSize getTerminalSize()
    {
        synchronized(mutex) {
            return terminalSize;
        }
    }

    /**
     * Calling this method will put the underlying terminal in private mode, 
     * clear the screen, move the cursor and refresh.
     * @throws LanternaException 
     */
    public void startScreen()
    {
        if(hasBeenActivated)
            return;

        hasBeenActivated = true;
        terminal.enterPrivateMode();
        terminal.getTerminalSize();
        synchronized(mutex) {
            resizeScreenIfNeeded();
        }
        terminal.clearScreen();
        clear();
        if(cursorPosition != null) {
            terminal.setCursorVisible(true);
            terminal.moveCursor(cursorPosition.getColumn(), cursorPosition.getRow());
        }
        else
            terminal.setCursorVisible(false);
        refresh();
    }
    
    /**
     * Calling this method will make the underlying terminal leave private mode,
     * effectively going back to whatever state the terminal was in before 
     * calling {@code startScreen()}
     * @throws LanternaException 
     */
    public void stopScreen()
    {
        if(!hasBeenActivated)
            return;

        terminal.exitPrivateMode();
        hasBeenActivated = false;
    }

    /**
     * Erases all the characters on the screen, effectively giving you a blank
     * area. The default background color will be used, if you want to fill the
     * screen with a different color you will need to do this manually.
     */
    public void clear() {        
        //ScreenCharacter is immutable, so we can use it for every element
        ScreenCharacter background = new ScreenCharacter(' ');
        
        synchronized(mutex) {
            for(int y = 0; y < terminalSize.getRows(); y++) {
                for(int x = 0; x < terminalSize.getColumns(); x++) {
                    backbuffer[y][x] = background;
                }
            }
        }
    }
    
    /**
     * Draws a string on the screen at a particular position
     * @param x 0-indexed column number of where to put the first character in the string
     * @param y 0-indexed row number of where to put the first character in the string
     * @param string Text to put on the screen
     * @param foregroundColor What color to use for the text
     * @param backgroundColor What color to use for the background
     * @param styles Additional styles to apply to the text
     */
    public void putString(int x, int y, String string, TextColor foregroundColor,
            TextColor backgroundColor, ScreenCharacterStyle... styles)
    {
        Set<ScreenCharacterStyle> drawStyle = EnumSet.noneOf(ScreenCharacterStyle.class);
        drawStyle.addAll(Arrays.asList(styles));
        putString(x, y, string, foregroundColor, backgroundColor, drawStyle);
    }
    
    /**
     * Draws a string on the screen at a particular position
     * @param x 0-indexed column number of where to put the first character in the string
     * @param y 0-indexed row number of where to put the first character in the string
     * @param string Text to put on the screen
     * @param foregroundColor What color to use for the text
     * @param backgroundColor What color to use for the background
     * @param styles Additional styles to apply to the text
     */
    public void putString(int x, int y, String string, TextColor foregroundColor,
            TextColor backgroundColor, Set<ScreenCharacterStyle> styles)
    {    
    	string = tabBehaviour.replaceTabs(string, x);  	
    	for(int i = 0; i < string.length(); i++) {
            char character = string.charAt(i);
            putCharacter(x + i, y, new ScreenCharacter(character, foregroundColor, backgroundColor, styles));
            if(LanternaUtils.isCharCJK(character)) {
                putCharacter(x + ++i, y, ScreenCharacter.CJK_PADDING_CHARACTER);
            }
        }
    }

    void putCharacter(int x, int y, ScreenCharacter character)
    {
        synchronized(mutex) {
            if(y < 0 || y >= backbuffer.length || x < 0 || x >= backbuffer[0].length)
                return;

            //Only create a new character if the 
            if(!backbuffer[y][x].equals(character)) {
                backbuffer[y][x] = character;
            }
        }
    }

    /**
     * This method will check if there are any resize commands pending. If true, 
     * you need to call refresh() to perform the screen resize
     * @return true if the size is the same as before, false if the screen should be resized
     */
    public boolean resizePending()
    {
        synchronized(resizeQueue) {
            return !resizeQueue.isEmpty();
        }
    }
    
    /**
<<<<<<< HEAD
     * This method will check if there is a resize pending and, in that case, 
     * resize the internal buffer of the Screen to match the new dimensions. 
     * Please note that this method call won't update the content of the 
     * terminal, you will need to call {@code refresh()} in order to do this.
     * You would typically call this method first, then draw whatever you 
     * need to the screen and finally call {@code refresh()} to make the 
     * changes visible.
     */
    public void doResize() {
        synchronized(mutex) {
            resizeScreenIfNeeded();
        }
=======
     * Calling this method will check if the terminal has changed since and in that case update the dimensions of this
     * Screen to match. 
     * @return Will return true if dimensions were changed, otherwise false. You probably want to clear and 
     * redraw the entire screen if this method returns true.
     */
    public boolean updateScreenSize() {
        if(!resizePending()) {
            return false;
        }
        synchronized(mutex) {
            resizeScreenIfNeeded();
        }
        return true;
>>>>>>> c4a4a523
    }

    /**
     * Clears the terminal and repaints with the whole content of the Screen. This is useful of 
     * something has written to the terminal outside of the Screen (System.out or through direct
     * calls to the underlying Terminal) and you want to make sure that the content of Screen
     * is completely pushed to the terminal.
     */
    public void completeRefresh() {
        wholeScreenInvalid = true;
        refresh();
    }
    
    /**
     * Call this method to make changes done through {@code putCharacter(...)},
     * {@code putString(...)} visible on the terminal. The screen will calculate
     * the changes that are required and send the necessary characters and
     * control sequences to make it so. If the terminal has been resized since the
     * last refresh, and no call to {@code doResize()} has been made, this method
     * will resize the internal buffer and fill the extra space with a padding 
     * character.
     */
    public void refresh()
    {
        if(!hasBeenActivated)
            return;
        
        synchronized(mutex) {
            //If any resize operations are in the queue, execute them
            resizeScreenIfNeeded();

            Map<TerminalPosition, ScreenCharacter> updateMap = new TreeMap<TerminalPosition, ScreenCharacter>(new ScreenPointComparator());
            
            for(int y = 0; y < terminalSize.getRows(); y++)
            {
                for(int x = 0; x < terminalSize.getColumns(); x++)
                {
                    ScreenCharacter c = backbuffer[y][x];
                    if(!c.equals(visibleScreen[y][x]) || wholeScreenInvalid) {
                        visibleScreen[y][x] = c;    //Remember, ScreenCharacter is immutable, we don't need to worry about it being modified
                        updateMap.put(new TerminalPosition(x, y), c);
                    }
                }
            }

            Writer terminalWriter = new Writer();
            terminalWriter.reset();
            TerminalPosition previousPoint = null;
            for(TerminalPosition nextUpdate: updateMap.keySet()) {
                if(previousPoint == null || previousPoint.getRow() != nextUpdate.getRow() ||
                        previousPoint.getColumn() + 1 != nextUpdate.getColumn()) {
                    terminalWriter.setCursorPosition(nextUpdate.getColumn(), nextUpdate.getRow());
                }
                if(updateMap.get(nextUpdate) != ScreenCharacter.CJK_PADDING_CHARACTER) {
                    terminalWriter.writeCharacter(updateMap.get(nextUpdate));
                }
                previousPoint = nextUpdate;
            }
            if(cursorPosition != null) {
                terminalWriter.setCursorVisible(true);
                terminalWriter.setCursorPosition(cursorPosition.getColumn(), cursorPosition.getRow());
            }
            else {
                terminalWriter.setCursorVisible(false);
            }
            wholeScreenInvalid = false;
        }
        terminal.flush();
    }

    //WARNING!!! Should only be called in a block synchronized on mutex! See refresh()
    private void resizeScreenIfNeeded() {
        TerminalSize newSize;
        synchronized(resizeQueue) {
            if(resizeQueue.isEmpty())
                return;

            newSize = resizeQueue.getLast();
            resizeQueue.clear();
        }

        int height = newSize.getRows();
        int width = newSize.getColumns();
        ScreenCharacter [][]newBackBuffer = new ScreenCharacter[height][width];
        ScreenCharacter [][]newVisibleScreen = new ScreenCharacter[height][width];
        for(int y = 0; y < height; y++)
        {
            for(int x = 0; x < width; x++)
            {
                if(backbuffer.length > 0 && x < backbuffer[0].length && y < backbuffer.length)
                    newBackBuffer[y][x] = backbuffer[y][x];
                else
                    newBackBuffer[y][x] = new ScreenCharacter(paddingCharacter);

                if(visibleScreen.length > 0 && x < visibleScreen[0].length && y < visibleScreen.length)
                    newVisibleScreen[y][x] = visibleScreen[y][x];
                else
                    newVisibleScreen[y][x] = new ScreenCharacter(paddingCharacter);
            }
        }

        backbuffer = newBackBuffer;
        visibleScreen = newVisibleScreen;
        wholeScreenInvalid = true;
        terminalSize = newSize;
    }

    private static class ScreenPointComparator implements Comparator<TerminalPosition>
    {
        public int compare(TerminalPosition o1, TerminalPosition o2)
        {
            if(o1.getRow() == o2.getRow())
                if(o1.getColumn() == o2.getColumn())
                    return 0;
                else
                    return new Integer(o1.getColumn()).compareTo(o2.getColumn());
            else
                return new Integer(o1.getRow()).compareTo(o2.getRow());
        }
    }

    private class TerminalResizeListener implements Terminal.ResizeListener
    {
        @Override
        public void onResized(TerminalSize newSize)
        {
            synchronized(resizeQueue) {
                if(!terminalSize.equals(newSize)) {
                    resizeQueue.add(newSize);
                }
            }
        }
    }

    private class Writer
    {
        private TextColor currentForegroundColor;
        private TextColor currentBackgroundColor;
        private boolean currentlyIsBold;
        private boolean currentlyIsUnderline;
        private boolean currentlyIsNegative;
        private boolean currentlyIsBlinking;
        
        public Writer()
        {
            currentForegroundColor = TextColor.ANSI.DEFAULT;
            currentBackgroundColor = TextColor.ANSI.DEFAULT;
            currentlyIsBold = false;
            currentlyIsUnderline = false;
            currentlyIsNegative = false;
            currentlyIsBlinking = false;
        }

        void setCursorPosition(int x, int y)
        {
            terminal.moveCursor(x, y);
        }

        private void setCursorVisible(boolean visible) {
            terminal.setCursorVisible(visible);
        }

        void writeCharacter(ScreenCharacter character)
        {
            if (currentlyIsBlinking != character.isBlinking()) {
                if (character.isBlinking()) {
                    terminal.applySGR(Terminal.SGR.ENTER_BLINK);
                    currentlyIsBlinking = true;
                }
                else {
                    terminal.applySGR(Terminal.SGR.RESET_ALL);
                    character.getBackgroundColor().applyAsBackground(terminal);
                    character.getForegroundColor().applyAsForeground(terminal);

                    // emulating "stop_blink_mode" so that previous formatting is preserved
                    currentlyIsBold = false;
                    currentlyIsUnderline = false;
                    currentlyIsNegative = false;
                    currentlyIsBlinking = false;
                }
            }
            if(currentForegroundColor != character.getForegroundColor() &&
                    !currentForegroundColor.equals(character.getForegroundColor())) {
                character.getForegroundColor().applyAsForeground(terminal);
                currentForegroundColor = character.getForegroundColor();
            }
            if(currentBackgroundColor != character.getBackgroundColor() &&
                    !currentBackgroundColor.equals(character.getBackgroundColor())) {
                character.getBackgroundColor().applyAsBackground(terminal);
                currentBackgroundColor = character.getBackgroundColor();
            }
            if(currentlyIsBold != character.isBold()) {
                if(character.isBold()) {
                    terminal.applySGR(Terminal.SGR.ENTER_BOLD);
                    currentlyIsBold = true;
                }
                else {
                    terminal.applySGR(Terminal.SGR.EXIT_BOLD);
                    currentlyIsBold = false;
                }
            }
            if(currentlyIsUnderline != character.isUnderline()) {
                if(character.isUnderline()) {
                    terminal.applySGR(Terminal.SGR.ENTER_UNDERLINE);
                    currentlyIsUnderline = true;
                }
                else {
                    terminal.applySGR(Terminal.SGR.EXIT_UNDERLINE);
                    currentlyIsUnderline = false;
                }
            }
            if(currentlyIsNegative != character.isNegative()) {
                if(character.isNegative()) {
                    terminal.applySGR(Terminal.SGR.ENTER_REVERSE);
                    currentlyIsNegative = true;
                }
                else {
                    terminal.applySGR(Terminal.SGR.EXIT_REVERSE);
                    currentlyIsNegative = false;
                }
            }
            terminal.putCharacter(character.getCharacter());
        }

        void reset()
        {
            terminal.applySGR(Terminal.SGR.RESET_ALL);
            terminal.moveCursor(0, 0);

            currentBackgroundColor = TextColor.ANSI.DEFAULT;
            currentForegroundColor = TextColor.ANSI.DEFAULT;
            currentlyIsBold = false;
            currentlyIsNegative = false;
            currentlyIsUnderline = false;
        }
    }
}<|MERGE_RESOLUTION|>--- conflicted
+++ resolved
@@ -311,20 +311,6 @@
     }
     
     /**
-<<<<<<< HEAD
-     * This method will check if there is a resize pending and, in that case, 
-     * resize the internal buffer of the Screen to match the new dimensions. 
-     * Please note that this method call won't update the content of the 
-     * terminal, you will need to call {@code refresh()} in order to do this.
-     * You would typically call this method first, then draw whatever you 
-     * need to the screen and finally call {@code refresh()} to make the 
-     * changes visible.
-     */
-    public void doResize() {
-        synchronized(mutex) {
-            resizeScreenIfNeeded();
-        }
-=======
      * Calling this method will check if the terminal has changed since and in that case update the dimensions of this
      * Screen to match. 
      * @return Will return true if dimensions were changed, otherwise false. You probably want to clear and 
@@ -338,7 +324,6 @@
             resizeScreenIfNeeded();
         }
         return true;
->>>>>>> c4a4a523
     }
 
     /**
